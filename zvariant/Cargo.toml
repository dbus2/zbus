--- conflicted
+++ resolved
@@ -20,13 +20,8 @@
 [dependencies]
 byteorder = "1.3.1"
 serde = { version = "1.0", features = ["derive"] }
-<<<<<<< HEAD
-arrayvec = { version = "0.5.1", features = ["serde"], optional = true }
+arrayvec = { version = "0.7.1", features = ["serde"], optional = true }
 enumflags2 = { version = "0.7.1", features = ["serde"], optional = true }
-=======
-arrayvec = { version = "0.7.1", features = ["serde"], optional = true }
-enumflags2 = { version = "0.6.4", features = ["serde"], optional = true }
->>>>>>> e07bd3cc
 zvariant_derive = { version = "=2.10.0", path = "../zvariant_derive" }
 serde_bytes = { version = "0.11", optional = true }
 static_assertions = "1.1.0"
