error[E0277]: the trait bound `Foo: Type` is not satisfied
   --> tests/ui/proxy/no_zvariant_type_impl.rs:8:1
    |
8   | / #[dbus_proxy(
9   | |     interface = "org.freedesktop.zbus.Test",
10  | |     default_service = "org.freedesktop.zbus",
11  | |     default_path = "/org/freedesktop/zbus/test"
12  | | )]
    | |__^ the trait `Type` is not implemented for `Foo`
    |
    = help: the following other types implement trait `Type`:
              &T
              &mut T
              ()
              (T0, T1)
              (T0, T1, T2)
              (T0, T1, T2, T3)
              (T0, T1, T2, T3, T4)
              (T0, T1, T2, T3, T4, T5)
            and 94 others
    = note: required because of the requirements on the impl of `Type` for `(Foo,)`
    = note: required because of the requirements on the impl of `DynamicType` for `(Foo,)`
note: required by a bound in `zbus::Proxy::<'a>::call_with_flags`
   --> $WORKSPACE/zbus/src/proxy.rs
    |
    |         B: serde::ser::Serialize + zvariant::DynamicType,
    |                                    ^^^^^^^^^^^^^^^^^^^^^ required by this bound in `zbus::Proxy::<'a>::call_with_flags`
    = note: this error originates in the attribute macro `dbus_proxy` (in Nightly builds, run with -Z macro-backtrace for more info)

error[E0277]: the trait bound `Foo: Type` is not satisfied
   --> tests/ui/proxy/no_zvariant_type_impl.rs:8:1
    |
8   | / #[dbus_proxy(
9   | |     interface = "org.freedesktop.zbus.Test",
10  | |     default_service = "org.freedesktop.zbus",
11  | |     default_path = "/org/freedesktop/zbus/test"
12  | | )]
    | |__^ the trait `Type` is not implemented for `Foo`
    |
    = help: the following other types implement trait `Type`:
              &T
              &mut T
              ()
              (T0, T1)
              (T0, T1, T2)
              (T0, T1, T2, T3)
              (T0, T1, T2, T3, T4)
              (T0, T1, T2, T3, T4, T5)
<<<<<<< HEAD
              (T0, T1, T2, T3, T4, T5, T6)
            and 88 others
note: required by a bound in `zbus::Proxy::<'a>::call_with_flags`
=======
            and 94 others
note: required by a bound in `zbus::Proxy::<'a>::call`
>>>>>>> 2a4ceab3
   --> $WORKSPACE/zbus/src/proxy.rs
    |
    |         R: serde::de::DeserializeOwned + zvariant::Type,
    |                                          ^^^^^^^^^^^^^^ required by this bound in `zbus::Proxy::<'a>::call_with_flags`
    = note: this error originates in the attribute macro `dbus_proxy` (in Nightly builds, run with -Z macro-backtrace for more info)

error[E0277]: the trait bound `Foo: From<OwnedValue>` is not satisfied
  --> tests/ui/proxy/no_zvariant_type_impl.rs:19:35
   |
19 |     fn invalid_property(&self) -> fdo::Result<Foo>;
   |                                   ^^^ the trait `From<OwnedValue>` is not implemented for `Foo`
   |
   = note: required because of the requirements on the impl of `Into<Foo>` for `OwnedValue`
   = note: required because of the requirements on the impl of `TryFrom<OwnedValue>` for `Foo`

error[E0277]: the trait bound `Foo: Type` is not satisfied
   --> tests/ui/proxy/no_zvariant_type_impl.rs:8:1
    |
8   | / #[dbus_proxy(
9   | |     interface = "org.freedesktop.zbus.Test",
10  | |     default_service = "org.freedesktop.zbus",
11  | |     default_path = "/org/freedesktop/zbus/test"
12  | | )]
    | |__^ the trait `Type` is not implemented for `Foo`
    |
    = help: the following other types implement trait `Type`:
              &T
              &mut T
              ()
              (T0, T1)
              (T0, T1, T2)
              (T0, T1, T2, T3)
              (T0, T1, T2, T3, T4)
              (T0, T1, T2, T3, T4, T5)
            and 94 others
    = note: required because of the requirements on the impl of `Type` for `(Foo,)`
    = note: required because of the requirements on the impl of `DynamicType` for `(Foo,)`
note: required by a bound in `zbus::blocking::Proxy::<'a>::call_with_flags`
   --> $WORKSPACE/zbus/src/blocking/proxy.rs
    |
    |         B: serde::ser::Serialize + zvariant::DynamicType,
    |                                    ^^^^^^^^^^^^^^^^^^^^^ required by this bound in `zbus::blocking::Proxy::<'a>::call_with_flags`
    = note: this error originates in the attribute macro `dbus_proxy` (in Nightly builds, run with -Z macro-backtrace for more info)

error[E0277]: the trait bound `Foo: Type` is not satisfied
   --> tests/ui/proxy/no_zvariant_type_impl.rs:8:1
    |
8   | / #[dbus_proxy(
9   | |     interface = "org.freedesktop.zbus.Test",
10  | |     default_service = "org.freedesktop.zbus",
11  | |     default_path = "/org/freedesktop/zbus/test"
12  | | )]
    | |__^ the trait `Type` is not implemented for `Foo`
    |
    = help: the following other types implement trait `Type`:
              &T
              &mut T
              ()
              (T0, T1)
              (T0, T1, T2)
              (T0, T1, T2, T3)
              (T0, T1, T2, T3, T4)
              (T0, T1, T2, T3, T4, T5)
<<<<<<< HEAD
              (T0, T1, T2, T3, T4, T5, T6)
            and 88 others
note: required by a bound in `zbus::blocking::Proxy::<'a>::call_with_flags`
=======
            and 94 others
note: required by a bound in `zbus::blocking::Proxy::<'a>::call`
>>>>>>> 2a4ceab3
   --> $WORKSPACE/zbus/src/blocking/proxy.rs
    |
    |         R: serde::de::DeserializeOwned + zvariant::Type,
    |                                          ^^^^^^^^^^^^^^ required by this bound in `zbus::blocking::Proxy::<'a>::call_with_flags`
    = note: this error originates in the attribute macro `dbus_proxy` (in Nightly builds, run with -Z macro-backtrace for more info)

error[E0277]: the trait bound `Foo: From<OwnedValue>` is not satisfied
  --> tests/ui/proxy/no_zvariant_type_impl.rs:8:1
   |
8  | / #[dbus_proxy(
9  | |     interface = "org.freedesktop.zbus.Test",
10 | |     default_service = "org.freedesktop.zbus",
11 | |     default_path = "/org/freedesktop/zbus/test"
12 | | )]
   | |__^ the trait `From<OwnedValue>` is not implemented for `Foo`
   |
   = note: required because of the requirements on the impl of `Into<Foo>` for `OwnedValue`
   = note: required because of the requirements on the impl of `TryFrom<OwnedValue>` for `Foo`
   = note: this error originates in the attribute macro `dbus_proxy` (in Nightly builds, run with -Z macro-backtrace for more info)<|MERGE_RESOLUTION|>--- conflicted
+++ resolved
@@ -46,14 +46,8 @@
               (T0, T1, T2, T3)
               (T0, T1, T2, T3, T4)
               (T0, T1, T2, T3, T4, T5)
-<<<<<<< HEAD
-              (T0, T1, T2, T3, T4, T5, T6)
-            and 88 others
-note: required by a bound in `zbus::Proxy::<'a>::call_with_flags`
-=======
             and 94 others
 note: required by a bound in `zbus::Proxy::<'a>::call`
->>>>>>> 2a4ceab3
    --> $WORKSPACE/zbus/src/proxy.rs
     |
     |         R: serde::de::DeserializeOwned + zvariant::Type,
@@ -117,14 +111,8 @@
               (T0, T1, T2, T3)
               (T0, T1, T2, T3, T4)
               (T0, T1, T2, T3, T4, T5)
-<<<<<<< HEAD
-              (T0, T1, T2, T3, T4, T5, T6)
-            and 88 others
-note: required by a bound in `zbus::blocking::Proxy::<'a>::call_with_flags`
-=======
             and 94 others
 note: required by a bound in `zbus::blocking::Proxy::<'a>::call`
->>>>>>> 2a4ceab3
    --> $WORKSPACE/zbus/src/blocking/proxy.rs
     |
     |         R: serde::de::DeserializeOwned + zvariant::Type,
