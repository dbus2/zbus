use proc_macro2::TokenStream;
use quote::{format_ident, quote};
use std::collections::BTreeMap;
use syn::{
    self, parse_quote, punctuated::Punctuated, AngleBracketedGenericArguments, AttributeArgs,
    Error, FnArg, ImplItem, ItemImpl, Lit::Str, Meta, Meta::NameValue, MetaList, MetaNameValue,
    NestedMeta, PatType, PathArguments, ReturnType, Signature, Token, Type, TypePath,
};

use crate::utils::*;

#[derive(Debug)]
struct Property<'a> {
    read: bool,
    write: bool,
    ty: Option<&'a Type>,
    doc_comments: TokenStream,
}

impl<'a> Property<'a> {
    fn new() -> Self {
        Self {
            read: false,
            write: false,
            ty: None,
            doc_comments: quote!(),
        }
    }
}

pub fn expand(args: AttributeArgs, mut input: ItemImpl) -> syn::Result<TokenStream> {
    let zbus = zbus_path();

    let self_ty = &input.self_ty;
    let mut properties = BTreeMap::new();
    let mut set_dispatch = quote!();
    let mut set_mut_dispatch = quote!();
    let mut get_dispatch = quote!();
    let mut get_all = quote!();
    let mut call_dispatch = quote!();
    let mut call_mut_dispatch = quote!();
    let mut introspect = quote!();
    let mut generated_signals = quote!();

    // the impl Type
    let ty = match input.self_ty.as_ref() {
        Type::Path(p) => {
            &p.path
                .segments
                .last()
                .ok_or_else(|| Error::new_spanned(p, "Unsupported 'impl' type"))?
                .ident
        }
        _ => return Err(Error::new_spanned(&input.self_ty, "Invalid type")),
    };

    let mut iface_name = None;
    for arg in args {
        match arg {
            NestedMeta::Meta(NameValue(nv)) => {
                if nv.path.is_ident("interface") || nv.path.is_ident("name") {
                    if let Str(lit) = nv.lit {
                        iface_name = Some(lit.value());
                    } else {
                        return Err(Error::new_spanned(&nv.lit, "Invalid interface argument"));
                    }
                } else {
                    return Err(Error::new_spanned(&nv.path, "Unsupported argument"));
                }
            }
            _ => return Err(Error::new_spanned(&arg, "Unknown attribute")),
        }
    }
    let iface_name = iface_name.unwrap_or(format!("org.freedesktop.{}", ty));

    for method in &mut input.items {
        let mut method = match method {
            ImplItem::Method(m) => m,
            _ => continue,
        };

        let is_async = method.sig.asyncness.is_some();

        let Signature {
            ident,
            inputs,
            output,
            ..
        } = &mut method.sig;

        let attrs = parse_item_attributes(&method.attrs, "dbus_interface")?;
        method
            .attrs
            .retain(|attr| !attr.path.is_ident("dbus_interface"));
        let docs = get_doc_attrs(&method.attrs)
            .iter()
            .filter_map(|attr| {
                if let Ok(NameValue(MetaNameValue { lit: Str(s), .. })) = attr.parse_meta() {
                    Some(s.value())
                } else {
                    // non #[doc = "..."] attributes are not our concern
                    // we leave them for rustc to handle
                    None
                }
            })
            .collect();

        let doc_comments = to_xml_docs(docs);
        let is_property = attrs.iter().any(|x| x.is_property());
        let is_signal = attrs.iter().any(|x| x.is_signal());
        let out_args = attrs.iter().find(|x| x.is_out_args()).map(|x| match x {
            ItemAttribute::OutArgs(a) => a,
            _ => unreachable!(),
        });
        assert!(!is_property || !is_signal);

        let has_inputs = inputs.len() > 1;

        let is_mut = if let FnArg::Receiver(r) = inputs
            .first()
            .ok_or_else(|| Error::new_spanned(&ident, "not &self method"))?
        {
            r.mutability.is_some()
        } else if is_signal {
            false
        } else {
            return Err(Error::new_spanned(&method, "missing receiver"));
        };
        if is_signal && !is_async {
            return Err(Error::new_spanned(&method, "signals must be async"));
        }
        let method_await = if is_async {
            quote! { .await }
        } else {
            quote! {}
        };

        let mut typed_inputs = inputs
            .iter()
            .filter_map(|i| {
                if let FnArg::Typed(t) = i {
                    Some(t)
                } else {
                    None
                }
            })
            .cloned()
            .collect::<Vec<_>>();
        let signal_context_arg = if is_signal {
            if typed_inputs.is_empty() {
                return Err(Error::new_spanned(
                    &inputs,
                    "Expected a `&zbus::SignalContext<'_> argument",
                ));
            }
            Some(typed_inputs.remove(0))
        } else {
            None
        };

        let mut intro_args = quote!();
        intro_args.extend(introspect_input_args(&typed_inputs, is_signal));
        let is_result_output = introspect_add_output_args(&mut intro_args, output, &out_args)?;

        let (args_from_msg, args) = get_args_from_inputs(&typed_inputs, &zbus)?;

        clean_input_args(inputs);

        let reply = if is_result_output {
            let ret = quote!(r);

            quote!(match reply {
                ::std::result::Result::Ok(r) => c.reply(m, &#ret).await,
                ::std::result::Result::Err(e) => {
                    let hdr = m.header()?;
                    c.reply_dbus_error(&hdr, e).await
                }
            })
        } else {
            quote!(c.reply(m, &reply).await)
        };

        let member_name = attrs
            .iter()
            .find_map(|x| match x {
                ItemAttribute::Name(n) => Some(n.to_string()),
                _ => None,
            })
            .unwrap_or_else(|| {
                let mut name = ident.to_string();
                if is_property && has_inputs {
                    assert!(name.starts_with("set_"));
                    name = name[4..].to_string();
                }
                pascal_case(&name)
            });

        if is_signal {
            introspect.extend(doc_comments);
            introspect.extend(introspect_signal(&member_name, &intro_args));
            let signal_context = signal_context_arg.unwrap().pat;

            method.block = parse_quote!({
                #signal_context.connection().emit_signal(
                    ::std::option::Option::None::<()>,
                    #signal_context.path(),
                    <#self_ty as #zbus::Interface>::name(),
                    #member_name,
                    &(#args),
                )
                .await
            });
        } else if is_property {
            let p = properties.entry(member_name.to_string());
            let prop_changed_method_name = format_ident!("{}_changed", snake_case(&member_name));

            let p = p.or_insert_with(Property::new);
            p.doc_comments.extend(doc_comments);
            if has_inputs {
                p.write = true;

                let set_call = if is_result_output {
                    quote!(self.#ident(val)#method_await)
                } else if is_async {
                    quote!(
                            #zbus::export::futures_util::future::FutureExt::map(
                                self.#ident(val),
                                ::std::result::Result::Ok,
                            )
                            .await
                    )
                } else {
                    quote!(::std::result::Result::Ok(self.#ident(val)))
                };
                let do_set = quote!(
                    match ::std::convert::TryInto::try_into(value) {
                        ::std::result::Result::Ok(val) => {
                            match #set_call {
                                ::std::result::Result::Ok(set_result) => {
                                    self
                                        .#prop_changed_method_name(&signal_context)
                                        .await
                                        .map(|_| set_result)
                                        .map_err(Into::into)
                                }
                                e => e,
                            }
                        }
                        ::std::result::Result::Err(e) => {
                            ::std::result::Result::Err(
                                ::std::convert::Into::into(#zbus::Error::Variant(e)),
                            )
                        }
                    }
                );

                if is_mut {
                    let q = quote!(
                        #member_name => {
                            ::std::option::Option::Some(#do_set)
                        }
                    );
                    set_mut_dispatch.extend(q);

                    let q = quote!(
                        #member_name => #zbus::DispatchResult::RequiresMut,
                    );
                    set_dispatch.extend(q);
                } else {
                    let q = quote!(
                        #member_name => {
                            #zbus::DispatchResult::Async(::std::boxed::Box::pin(async move {
                                #do_set
                            }))
                        }
                    );
                    set_dispatch.extend(q);
                }
            } else {
                p.ty = Some(get_property_type(output)?);
                p.read = true;

                let q = quote!(
                    #member_name => {
                        ::std::option::Option::Some(::std::result::Result::Ok(
                            ::std::convert::Into::into(
                                <#zbus::zvariant::Value as ::std::convert::From<_>>::from(
                                    self.#ident()#method_await,
                                ),
                            ),
                        ))
                    }
                );
                get_dispatch.extend(q);

                let q = quote!(
                    props.insert(
                        ::std::string::ToString::to_string(#member_name),
                        ::std::convert::Into::into(
                            <#zbus::zvariant::Value as ::std::convert::From<_>>::from(
                                self.#ident()#method_await,
                            ),
                        ),
                    );
                );
                get_all.extend(q);

                let prop_changed_method = quote!(
                    pub async fn #prop_changed_method_name(
                        &self,
                        signal_context: &#zbus::SignalContext<'_>,
                    ) -> #zbus::Result<()> {
                        let mut changed = ::std::collections::HashMap::new();
                        let value = <#zbus::zvariant::Value as ::std::convert::From<_>>::from(self.#ident()#method_await);
                        changed.insert(#member_name, &value);
                        #zbus::fdo::Properties::properties_changed(
                            signal_context,
                            #zbus::names::InterfaceName::from_static_str_unchecked(#iface_name),
                            &changed,
                            &[],
                        ).await
                    }
                );
                generated_signals.extend(prop_changed_method);
            }
        } else {
            introspect.extend(doc_comments);
            introspect.extend(introspect_method(&member_name, &intro_args));

            let m = quote! {
                #member_name => {
                    let future = async move {
                        #args_from_msg
                        let reply = self.#ident(#args)#method_await;
                        #reply
                    };
                    #zbus::DispatchResult::Async(::std::boxed::Box::pin(async move {
                        future.await.map(|_seq: u32| ())
                    }))
                },
            };

            if is_mut {
                call_dispatch.extend(quote! {
                    #member_name => #zbus::DispatchResult::RequiresMut,
                });
                call_mut_dispatch.extend(m);
            } else {
                call_dispatch.extend(m);
            }
        }
    }

    introspect_properties(&mut introspect, properties)?;

    let generics = &input.generics;
    let where_clause = &generics.where_clause;

    Ok(quote! {
        #input

        impl #generics #self_ty
        #where_clause
        {
            #generated_signals
        }

        #[#zbus::export::async_trait::async_trait]
        impl #generics #zbus::Interface for #self_ty
        #where_clause
        {
            fn name() -> #zbus::names::InterfaceName<'static> {
                #zbus::names::InterfaceName::from_static_str_unchecked(#iface_name)
            }

            async fn get(
                &self,
                property_name: &str,
            ) -> ::std::option::Option<#zbus::fdo::Result<#zbus::zvariant::OwnedValue>> {
                match property_name {
                    #get_dispatch
                    _ => ::std::option::Option::None,
                }
            }

            async fn get_all(
                &self,
            ) -> ::std::collections::HashMap<
                ::std::string::String,
                #zbus::zvariant::OwnedValue,
            > {
                let mut props: ::std::collections::HashMap<
                    ::std::string::String,
                    #zbus::zvariant::OwnedValue,
                > = ::std::collections::HashMap::new();
                #get_all
                props
            }

            fn set<'call>(
                &'call self,
                property_name: &'call str,
                value: &'call #zbus::zvariant::Value<'_>,
                signal_context: &'call #zbus::SignalContext<'_>,
            ) -> #zbus::DispatchResult<'call> {
                match property_name {
                    #set_dispatch
                    _ => #zbus::DispatchResult::NotFound,
                }
            }

            async fn set_mut(
                &mut self,
                property_name: &str,
                value: &#zbus::zvariant::Value<'_>,
                signal_context: &#zbus::SignalContext<'_>,
            ) -> ::std::option::Option<#zbus::fdo::Result<()>> {
                match property_name {
                    #set_mut_dispatch
                    _ => ::std::option::Option::None,
                }
            }

            fn call<'call>(
                &'call self,
                s: &'call #zbus::ObjectServer,
                c: &'call #zbus::Connection,
                m: &'call #zbus::Message,
                name: #zbus::names::MemberName<'call>,
            ) -> #zbus::DispatchResult<'call> {
                match name.as_str() {
                    #call_dispatch
                    _ => #zbus::DispatchResult::NotFound,
                }
            }

            fn call_mut<'call>(
                &'call mut self,
                s: &'call #zbus::ObjectServer,
                c: &'call #zbus::Connection,
                m: &'call #zbus::Message,
                name: #zbus::names::MemberName<'call>,
            ) -> #zbus::DispatchResult<'call> {
                match name.as_str() {
                    #call_mut_dispatch
                    _ => #zbus::DispatchResult::NotFound,
                }
            }

            fn introspect_to_writer(&self, writer: &mut dyn ::std::fmt::Write, level: usize) {
                ::std::writeln!(
                    writer,
                    r#"{:indent$}<interface name="{}">"#,
                    "",
                    <Self as #zbus::Interface>::name(),
                    indent = level
                ).unwrap();
                {
                    use #zbus::zvariant::Type;

                    let level = level + 2;
                    #introspect
                }
                ::std::writeln!(writer, r#"{:indent$}</interface>"#, "", indent = level).unwrap();
            }
        }
    })
}

fn get_args_from_inputs(
    inputs: &[PatType],
    zbus: &TokenStream,
) -> syn::Result<(TokenStream, TokenStream)> {
    if inputs.is_empty() {
        Ok((quote!(), quote!()))
    } else {
        let mut server_arg_decl = None;
        let mut conn_arg_decl = None;
        let mut header_arg_decl = None;
        let mut signal_context_arg_decl = None;
        let mut args = Vec::new();
        let mut tys = Vec::new();

        for input in inputs {
            let mut is_server = false;
            let mut is_conn = false;
            let mut is_header = false;
            let mut is_signal_context = false;

            for attr in &input.attrs {
                if !attr.path.is_ident("zbus") {
                    continue;
                }

                let nested = match attr.parse_meta()? {
                    Meta::List(MetaList { nested, .. }) => nested,
                    meta => {
                        return Err(Error::new_spanned(
                            meta,
                            "Unsupported syntax\n
                             Did you mean `#[zbus(...)]`?",
                        ));
                    }
                };

                for item in nested {
                    match &item {
                        NestedMeta::Meta(Meta::Path(p)) => {
                            if p.is_ident("object_server") {
                                is_server = true;
                            } else if p.is_ident("connection") {
                                is_conn = true;
                            } else if p.is_ident("header") {
                                is_header = true;
                            } else if p.is_ident("signal_context") {
                                is_signal_context = true;
                            } else {
                                return Err(Error::new_spanned(
                                    item,
                                    "Unrecognized zbus attribute",
                                ));
                            }
                        }
                        NestedMeta::Meta(_) => {
                            return Err(Error::new_spanned(item, "Unrecognized zbus attribute"));
                        }
                        NestedMeta::Lit(l) => {
                            return Err(Error::new_spanned(l, "Unexpected literal"))
                        }
                    }
                }
            }

            if is_server {
                if server_arg_decl.is_some() {
                    return Err(Error::new_spanned(
                        input,
                        "There can only be one object_server argument",
                    ));
                }

                let server_arg = &input.pat;
                server_arg_decl = Some(quote! { let #server_arg = &s; });
            } else if is_conn {
                if conn_arg_decl.is_some() {
                    return Err(Error::new_spanned(
                        input,
                        "There can only be one connection argument",
                    ));
                }

                let conn_arg = &input.pat;
                conn_arg_decl = Some(quote! { let #conn_arg = &c; });
            } else if is_header {
                if header_arg_decl.is_some() {
                    return Err(Error::new_spanned(
                        input,
                        "There can only be one header argument",
                    ));
                }

                let header_arg = &input.pat;

                header_arg_decl = Some(quote! {
                    let #header_arg = m.header()?;
                });
            } else if is_signal_context {
                if signal_context_arg_decl.is_some() {
                    return Err(Error::new_spanned(
                        input,
                        "There can only be one `signal_context` argument",
                    ));
                }

                let signal_context_arg = &input.pat;

                signal_context_arg_decl = Some(quote! {
                    let #signal_context_arg = match m.path() {
                        ::std::option::Option::Some(p) => {
                            #zbus::SignalContext::new(c, p).expect("Infallible conversion failed")
                        }
<<<<<<< HEAD
                        ::std::result::Result::Ok(::std::option::Option::None) => {
                            let hdr = m.header()?;
                            let err = #zbus::fdo::Error::UnknownObject("Path Required".into());
                            return c.reply_dbus_error(&hdr, err).await;
                        }
                        ::std::result::Result::Err(e) => {
                            let hdr = m.header()?;
                            let err = <#zbus::fdo::Error as ::std::convert::From<_>>::from(e);
                            return c.reply_dbus_error(&hdr, err).await;
                        }
=======
                        ::std::option::Option::None => {
                            return #zbus::fdo::Error::UnknownObject("Path Required".into()).reply(c, m).await;
                        }
>>>>>>> 4809044a
                    };
                });
            } else {
                args.push(&input.pat);
                tys.push(&input.ty);
            }
        }

        let args_from_msg = quote! {
            #server_arg_decl

            #conn_arg_decl

            #header_arg_decl

            #signal_context_arg_decl

            let (#(#args),*): (#(#tys),*) =
                match m.body() {
                    ::std::result::Result::Ok(r) => r,
                    ::std::result::Result::Err(e) => {
                        let hdr = m.header()?;
                        let err = <#zbus::fdo::Error as ::std::convert::From<_>>::from(e);
                        return c.reply_dbus_error(&hdr, err).await;
                    }
                };
        };

        let all_args = inputs.iter().map(|t| &t.pat);
        let all_args = quote! { #(#all_args,)* };

        Ok((args_from_msg, all_args))
    }
}

fn clean_input_args(inputs: &mut Punctuated<FnArg, Token![,]>) {
    for input in inputs {
        if let FnArg::Typed(t) = input {
            t.attrs.retain(|attr| !attr.path.is_ident("zbus"));
        }
    }
}

fn introspect_signal(name: &str, args: &TokenStream) -> TokenStream {
    quote!(
        ::std::writeln!(writer, "{:indent$}<signal name=\"{}\">", "", #name, indent = level).unwrap();
        {
            let level = level + 2;
            #args
        }
        ::std::writeln!(writer, "{:indent$}</signal>", "", indent = level).unwrap();
    )
}

fn introspect_method(name: &str, args: &TokenStream) -> TokenStream {
    quote!(
        ::std::writeln!(writer, "{:indent$}<method name=\"{}\">", "", #name, indent = level).unwrap();
        {
            let level = level + 2;
            #args
        }
        ::std::writeln!(writer, "{:indent$}</method>", "", indent = level).unwrap();
    )
}

fn introspect_input_args(
    inputs: &[PatType],
    is_signal: bool,
) -> impl Iterator<Item = TokenStream> + '_ {
    inputs
        .iter()
        .filter_map(move |PatType { pat, ty, attrs, .. }| {
            let is_special_arg = attrs.iter().any(|attr| {
                if !attr.path.is_ident("zbus") {
                    return false;
                }

                let meta = match attr.parse_meta() {
                    ::std::result::Result::Ok(meta) => meta,
                    ::std::result::Result::Err(_) => return false,
                };

                let nested = match meta {
                    Meta::List(MetaList { nested, .. }) => nested,
                    _ => return false,
                };

                let res = nested.iter().any(|nested_meta| {
                    matches!(
                        nested_meta,
                        NestedMeta::Meta(Meta::Path(path))
                        if path.is_ident("object_server") || path.is_ident("connection") || path.is_ident("header") || path.is_ident("signal_context")
                    )
                });

                res
            });
            if is_special_arg {
                return None;
            }

            let arg_name = quote!(#pat).to_string();
            let dir = if is_signal { "" } else { " direction=\"in\"" };
            Some(quote!(
                ::std::writeln!(writer, "{:indent$}<arg name=\"{}\" type=\"{}\"{}/>", "",
                         #arg_name, <#ty>::signature(), #dir, indent = level).unwrap();
            ))
        })
}

fn introspect_output_arg(ty: &Type, arg_name: Option<&String>) -> TokenStream {
    let arg_name = match arg_name {
        Some(name) => format!("name=\"{}\" ", name),
        None => String::from(""),
    };

    quote!(
        ::std::writeln!(writer, "{:indent$}<arg {}type=\"{}\" direction=\"out\"/>", "",
                 #arg_name, <#ty>::signature(), indent = level).unwrap();
    )
}

fn get_result_type(p: &TypePath) -> syn::Result<&Type> {
    if let PathArguments::AngleBracketed(AngleBracketedGenericArguments { args, .. }) = &p
        .path
        .segments
        .last()
        .ok_or_else(|| Error::new_spanned(p, "unsupported result type"))?
        .arguments
    {
        if let Some(syn::GenericArgument::Type(ty)) = args.first() {
            return Ok(ty);
        }
    }

    Err(Error::new_spanned(p, "unhandled Result return"))
}

fn introspect_add_output_args(
    args: &mut TokenStream,
    output: &ReturnType,
    arg_names: &Option<&Vec<String>>,
) -> syn::Result<bool> {
    let mut is_result_output = false;

    if let ReturnType::Type(_, ty) = output {
        let mut ty = ty.as_ref();

        if let Type::Path(p) = ty {
            is_result_output = p
                .path
                .segments
                .last()
                .ok_or_else(|| Error::new_spanned(ty, "unsupported output type"))?
                .ident
                == "Result";
            if is_result_output {
                ty = get_result_type(p)?;
            }
        }

        if let Type::Tuple(t) = ty {
            if let Some(arg_names) = arg_names {
                if t.elems.len() != arg_names.len() {
                    // Turn into error
                    panic!("Number of out arg names different from out args specified")
                }
            }
            for i in 0..t.elems.len() {
                let name = arg_names.map(|names| &names[i]);
                args.extend(introspect_output_arg(&t.elems[i], name));
            }
        } else {
            args.extend(introspect_output_arg(ty, None));
        }
    }

    Ok(is_result_output)
}

fn get_property_type(output: &ReturnType) -> syn::Result<&Type> {
    if let ReturnType::Type(_, ty) = output {
        let ty = ty.as_ref();

        if let Type::Path(p) = ty {
            let is_result_output = p
                .path
                .segments
                .last()
                .ok_or_else(|| Error::new_spanned(ty, "unsupported property type"))?
                .ident
                == "Result";
            if is_result_output {
                return get_result_type(p);
            }
        }

        Ok(ty)
    } else {
        Err(Error::new_spanned(output, "Invalid property getter"))
    }
}

fn introspect_properties(
    introspection: &mut TokenStream,
    properties: BTreeMap<String, Property<'_>>,
) -> syn::Result<()> {
    for (name, prop) in properties {
        let access = if prop.read && prop.write {
            "readwrite"
        } else if prop.read {
            "read"
        } else if prop.write {
            "write"
        } else {
            return Err(Error::new_spanned(
                name,
                "property is neither readable nor writable",
            ));
        };
        let ty = prop.ty.ok_or_else(|| {
            Error::new_spanned(&name, "Write-only properties aren't supported yet")
        })?;

        let doc_comments = prop.doc_comments;
        introspection.extend(quote!(
            #doc_comments
            ::std::writeln!(
                writer,
                "{:indent$}<property name=\"{}\" type=\"{}\" access=\"{}\"/>",
                "", #name, <#ty>::signature(), #access, indent = level,
            ).unwrap();
        ));
    }

    Ok(())
}

pub fn to_xml_docs(lines: Vec<String>) -> TokenStream {
    let mut docs = quote!();

    let mut lines: Vec<&str> = lines
        .iter()
        .skip_while(|s| is_blank(s))
        .flat_map(|s| s.split('\n'))
        .collect();

    while let Some(true) = lines.last().map(|s| is_blank(s)) {
        lines.pop();
    }

    if lines.is_empty() {
        return docs;
    }

    docs.extend(quote!(::std::writeln!(writer, "{:indent$}<!--", "", indent = level).unwrap();));
    for line in lines {
        if !line.is_empty() {
            docs.extend(
                quote!(::std::writeln!(writer, "{:indent$}{}", "", #line, indent = level).unwrap();),
            );
        } else {
            docs.extend(quote!(::std::writeln!(writer, "").unwrap();));
        }
    }
    docs.extend(quote!(::std::writeln!(writer, "{:indent$} -->", "", indent = level).unwrap();));

    docs
}<|MERGE_RESOLUTION|>--- conflicted
+++ resolved
@@ -579,22 +579,11 @@
                         ::std::option::Option::Some(p) => {
                             #zbus::SignalContext::new(c, p).expect("Infallible conversion failed")
                         }
-<<<<<<< HEAD
-                        ::std::result::Result::Ok(::std::option::Option::None) => {
+                        ::std::option::Option::None => {
                             let hdr = m.header()?;
                             let err = #zbus::fdo::Error::UnknownObject("Path Required".into());
                             return c.reply_dbus_error(&hdr, err).await;
                         }
-                        ::std::result::Result::Err(e) => {
-                            let hdr = m.header()?;
-                            let err = <#zbus::fdo::Error as ::std::convert::From<_>>::from(e);
-                            return c.reply_dbus_error(&hdr, err).await;
-                        }
-=======
-                        ::std::option::Option::None => {
-                            return #zbus::fdo::Error::UnknownObject("Path Required".into()).reply(c, m).await;
-                        }
->>>>>>> 4809044a
                     };
                 });
             } else {
